--- conflicted
+++ resolved
@@ -1,186 +1 @@
-<<<<<<< HEAD
-{"cells": [{"cell_type": "markdown", "metadata": {}, "source": ["# Notebook de Cinem\u00e1tica e Din\u00e2mica Simb\u00f3lica em Python (Colab)\n", "\n", "Este notebook replica o fluxo do projeto original em MATLAB usando apenas Python (SymPy). Ele calcula, de forma simb\u00f3lica, a cinem\u00e1tica direta e as equa\u00e7\u00f5es de movimento (M, C, G) de um rob\u00f4 em cadeia aberta com quaisquer par\u00e2metros DH e propriedades inerciais fornecidos.\n", "\n", "**Destaques**\n", "- Constru\u00e7\u00e3o 100% simb\u00f3lica com `sympy`.\n", "- Dire\u00e7\u00f5es de eixos configur\u00e1veis: forne\u00e7a uma lista de caracteres (por exemplo, `['z', 'y', 'y', 'z', ...]`) para indicar o eixo de rota\u00e7\u00e3o ou deslocamento de cada junta.\n", "- Estrutura gen\u00e9rica: suporte a juntas revolutas ou prism\u00e1ticas, posi\u00e7\u00f5es de centro de massa arbitr\u00e1rias e tensores de in\u00e9rcia 3x3.\n", "\n", "> Preencha a c\u00e9lula de defini\u00e7\u00e3o do rob\u00f4 com seus par\u00e2metros (DH, massas, centros de massa e in\u00e9rcia) e o vetor de eixos (x/y/z) \u2014 inclusive para modelos ABB/SCARA \u2014 e execute as c\u00e9lulas na ordem.\n"]}, {"cell_type": "markdown", "metadata": {}, "source": ["## 1. Ambiente\n", "Instala apenas o SymPy. O fluxo agora \u00e9 totalmente simb\u00f3lico, sem backend num\u00e9rico ou acelera\u00e7\u00e3o GPU/TPU.\n"]}, {"cell_type": "code", "execution_count": null, "metadata": {}, "outputs": [], "source": ["!pip -q install sympy > /dev/null\n"]}, {"cell_type": "markdown", "metadata": {}, "source": ["## 2. Importa\u00e7\u00f5es e utilidades\n"]}, {"cell_type": "code", "execution_count": null, "metadata": {}, "outputs": [], "source": ["import sympy as sp\n", "from sympy import Matrix\n", "from dataclasses import dataclass\n", "from typing import List, Literal, Tuple\n", "\n", "sp.init_printing(use_latex='mathjax')\n"]}, {"cell_type": "markdown", "metadata": {}, "source": ["## 3. Estruturas de dados do rob\u00f4\n", "\n", "- `Joint`: tipo (revoluta ou prism\u00e1tica), eixo de movimento (`x`, `y` ou `z`) e \u00edndice do par\u00e2metro vari\u00e1vel.\n", "- `Link`: par\u00e2metros DH modificados, massa, centro de massa (em coordenadas do elo) e tensor de in\u00e9rcia (no frame do elo).\n", "- `RobotModel`: cont\u00e9m a lista de elos e a gravidade.\n"]}, {"cell_type": "code", "execution_count": null, "metadata": {}, "outputs": [], "source": ["\n", "JointType = Literal['R', 'P']\n", "AxisType = Literal['x', 'y', 'z']\n", "\n", "\n", "@dataclass\n", "class Joint:\n", "    joint_type: JointType\n", "    theta: sp.Symbol\n", "    d: sp.Symbol\n", "    a: sp.Symbol\n", "    alpha: sp.Symbol\n", "    axis: AxisType = 'z'  # dire\u00e7\u00e3o do movimento (rota\u00e7\u00e3o ou transla\u00e7\u00e3o)\n", "\n", "\n", "@dataclass\n", "class Link:\n", "    joint: Joint\n", "    mass: sp.Symbol\n", "    com: Matrix  # (3, 1)\n", "    inertia: Matrix  # (3, 3) no frame do elo\n", "\n", "\n", "@dataclass\n", "class RobotModel:\n", "    links: List[Link]\n", "    gravity: Matrix\n", "\n", "    @property\n", "    def dof(self) -> int:\n", "        return len(self.links)\n"]}, {"cell_type": "markdown", "metadata": {}, "source": ["## 4. Fun\u00e7\u00f5es auxiliares\n", "\n", "Inclui gera\u00e7\u00e3o da matriz de transforma\u00e7\u00e3o homog\u00eanea, jacobianos de posi\u00e7\u00e3o/rota\u00e7\u00e3o (agora usando o eixo configurado de cada junta) e composi\u00e7\u00e3o das transforma\u00e7\u00f5es ao longo da cadeia.\n"]}, {"cell_type": "code", "execution_count": null, "metadata": {}, "outputs": [], "source": ["\n", "\n", "def dh_transform(theta, d, a, alpha) -> Matrix:\n", "    ct, st = sp.cos(theta), sp.sin(theta)\n", "    ca, sa = sp.cos(alpha), sp.sin(alpha)\n", "    return Matrix([\n", "        [ct, -st * ca, st * sa, a * ct],\n", "        [st, ct * ca, -ct * sa, a * st],\n", "        [0, sa, ca, d],\n", "        [0, 0, 0, 1],\n", "    ])\n", "\n", "\n", "def axis_from_char(rotation: Matrix, axis: AxisType) -> Matrix:\n", "    idx = {'x': 0, 'y': 1, 'z': 2}[axis]\n", "    return rotation[:, idx]\n", "\n", "\n", "def validate_axes(axes: List[AxisType], dof: int) -> List[AxisType]:\n", "    if len(axes) != dof:\n", "        raise ValueError(f\"Esperam-se {dof} eixos (x/y/z), mas recebi {len(axes)}.\")\n", "    invalid = [a for a in axes if a not in ('x', 'y', 'z')]\n", "    if invalid:\n", "        raise ValueError(f\"Eixos inv\u00e1lidos: {invalid}. Use apenas x, y ou z.\")\n", "    return axes\n", "\n", "\n", "def forward_kinematics(model: RobotModel) -> Tuple[List[Matrix], List[Matrix]]:\n", "    Ts, origins = [], [Matrix([0, 0, 0])]\n", "    T = sp.eye(4)\n", "    for link in model.links:\n", "        T = T * dh_transform(link.joint.theta, link.joint.d, link.joint.a, link.joint.alpha)\n", "        Ts.append(T)\n", "        origins.append(T[:3, 3])\n", "    return Ts, origins\n", "\n", "\n", "def spatial_jacobians(model: RobotModel, Ts: List[Matrix], origins: List[Matrix]) -> Tuple[List[Matrix], List[Matrix]]:\n", "    motion_axes = []\n", "    for j, link in enumerate(model.links):\n", "        R_prev = sp.eye(3) if j == 0 else Ts[j - 1][:3, :3]\n", "        motion_axes.append(axis_from_char(R_prev, link.joint.axis))\n", "\n", "    Jvs, Jws = [], []\n", "    for i, link in enumerate(model.links):\n", "        o_i = origins[i]\n", "        o_com = origins[i + 1] + Ts[i][:3, :3] * link.com\n", "        Jv_cols, Jw_cols = [], []\n", "        for j in range(model.dof):\n", "            axis_vec = motion_axes[j]\n", "            o_j = origins[j]\n", "            if model.links[j].joint.joint_type == 'R':\n", "                Jv_cols.append(axis_vec.cross(o_com - o_j))\n", "                Jw_cols.append(axis_vec)\n", "            else:  # prism\u00e1tica\n", "                Jv_cols.append(axis_vec)\n", "                Jw_cols.append(Matrix([0, 0, 0]))\n", "        Jvs.append(Matrix.hstack(*Jv_cols))\n", "        Jws.append(Matrix.hstack(*Jw_cols))\n", "    return Jvs, Jws\n"]}, {"cell_type": "markdown", "metadata": {}, "source": ["## 5. Energia, matrizes M/C/G e equa\u00e7\u00f5es de movimento\n", "\n", "Calculamos a energia cin\u00e9tica/potencial de cada elo e aplicamos Lagrange para obter `M(q)`, `C(q, q\u0307)` e `G(q)`, bem como o vetor de torques/for\u00e7as `\\tau`.\n"]}, {"cell_type": "code", "execution_count": null, "metadata": {}, "outputs": [], "source": ["\ndef dynamics(model: RobotModel, qs: List[sp.Symbol], dqs: List[sp.Symbol], ddqs: List[sp.Symbol]):\n    Ts, origins = forward_kinematics(model)\n    Jvs, Jws = spatial_jacobians(model, Ts, origins)\n\n    kinetic_terms = []\n    potential_terms = []\n    dq_vec = Matrix(dqs)\n\n    for i, link in enumerate(model.links):\n        R = Ts[i][:3, :3]\n        v = Jvs[i] * dq_vec\n        w = Jws[i] * dq_vec\n        I_world = R * link.inertia * R.T\n        kinetic_terms.append(0.5 * link.mass * (v.T * v)[0] + 0.5 * (w.T * I_world * w)[0])\n        potential_terms.append(link.mass * model.gravity.dot(origins[i + 1] + R * link.com))\n\n    L = sp.together(sp.Add(*kinetic_terms) - sp.Add(*potential_terms))\n\n    tau_terms = []\n    for q, dq, ddq in zip(qs, dqs, ddqs):\n        dL_dq = sp.diff(L, q)\n        dL_ddq = sp.diff(L, dq)\n        d_dt_dL_ddq = sum(sp.diff(dL_ddq, q_var) * dq_var for q_var, dq_var in zip(qs, dqs))\n        d_dt_dL_ddq += sum(sp.diff(dL_ddq, dq_var) * ddq_var for dq_var, ddq_var in zip(dqs, ddqs))\n        tau_terms.append(d_dt_dL_ddq - dL_dq)\n\n    tau_raw = Matrix(tau_terms)\n    M_raw = tau_raw.jacobian(ddqs)\n    zero_dd = {dd: 0 for dd in ddqs}\n    zero_d = {dq: 0 for dq in dqs}\n    Cg_raw = tau_raw.xreplace(zero_dd)\n    C_raw = Cg_raw - Cg_raw.xreplace(zero_d)\n    G_raw = Cg_raw.xreplace(zero_d)\n\n    # Otimiza a forma simb\u00f3lica com CSE para reduzir subexpress\u00f5es repetidas\n    replacements, reduced_exprs = sp.cse([M_raw, C_raw, G_raw, tau_raw], optimizations='basic')\n    M_opt, C_opt, G_opt, tau_opt = (sp.Matrix(expr) if hasattr(expr, 'shape') else expr for expr in reduced_exprs)\n    return replacements, M_opt, C_opt, G_opt, tau_opt\n"]}, {"cell_type": "markdown", "metadata": {}, "source": ["## 6. Exemplo: manipulador de 3 DOF (revoluto)\n", "\n", "Preencha a c\u00e9lula abaixo com os par\u00e2metros do seu rob\u00f4 e o vetor de eixos (ex.: `['z', 'y', 'y']`). Para usar os dados do ABB ou SCARA, basta adaptar a lista `links` com os DH, massas, centros de massa e in\u00e9rcias exportados do MATLAB.\n"]}, {"cell_type": "code", "execution_count": null, "metadata": {}, "outputs": [], "source": ["\n", "# Vari\u00e1veis generalizadas\n", "q1, q2, q3 = sp.symbols('q1 q2 q3', real=True)\n", "dq1, dq2, dq3 = sp.symbols('dq1 dq2 dq3', real=True)\n", "ddq1, ddq2, ddq3 = sp.symbols('ddq1 ddq2 ddq3', real=True)\n", "\n", "# Par\u00e2metros DH (theta, d, a, alpha) com juntas revolutas\n", "# Escolha o eixo de cada junta (rotacional ou prism\u00e1tica) com caracteres x/y/z\n", "axes = validate_axes(['z', 'y', 'y'], 3)  # ex.: ['z','y','y','z','y','z'] para 6 DOF\n", "\n", "# Assumptions f\u00edsicas\n", "params = sp.symbols(\n", "    'a1 a2 a3 d1 d2 d3 alpha1 alpha2 alpha3 '\n", "    'm1 m2 m3 lx2 lx3 lz1 '\n", "    'Ixx1 Iyy1 Izz1 Ixx2 Iyy2 Izz2 Ixx3 Iyy3 Izz3 g',\n", "    real=True,\n", ")\n", "(\n", "    a1, a2, a3,\n", "    d1, d2, d3,\n", "    alpha1, alpha2, alpha3,\n", "    m1, m2, m3,\n", "    lx2, lx3, lz1,\n", "    Ixx1, Iyy1, Izz1,\n", "    Ixx2, Iyy2, Izz2,\n", "    Ixx3, Iyy3, Izz3,\n", "    g,\n", ") = params\n", "\n", "m1, m2, m3 = [p for p in (m1, m2, m3)]\n", "Izz1, Izz2, Izz3 = [sp.symbols(n, real=True, positive=True) for n in ['Izz1', 'Izz2', 'Izz3']]\n", "\n", "link1 = Link(\n", "    Joint('R', q1, d1, a1, alpha1, axis=axes[0]),\n", "    mass=m1,\n", "    com=Matrix([0, 0, lz1]),\n", "    inertia=sp.diag(Ixx1, Iyy1, Izz1),\n", ")\n", "\n", "link2 = Link(\n", "    Joint('R', q2, d2, a2, alpha2, axis=axes[1]),\n", "    mass=m2,\n", "    com=Matrix([lx2, 0, 0]),\n", "    inertia=sp.diag(Ixx2, Iyy2, Izz2),\n", ")\n", "\n", "link3 = Link(\n", "    Joint('R', q3, d3, a3, alpha3, axis=axes[2]),\n", "    mass=m3,\n", "    com=Matrix([lx3, 0, 0]),\n", "    inertia=sp.diag(Ixx3, Iyy3, Izz3),\n", ")\n", "\n", "robot = RobotModel(\n", "    links=[link1, link2, link3],\n", "    gravity=Matrix([0, 0, -g]),\n", ")\n", "\n", "cse_defs, M, C, G, tau = dynamics(robot, [q1, q2, q3], [dq1, dq2, dq3], [ddq1, ddq2, ddq3])\n", "\n", "print('Subexpress\u00f5es comuns (CSE):')\n", "for sym, expr in cse_defs:\n", "    print(f\"  {sym} = {expr}\")\n", "\n", "print('Matriz de in\u00e9rcia M(q):')\n", "sp.pprint(M)\n", "\n", "print('Matriz de Coriolis/Centr\u00edfuga C(q,q\u0307):')\n", "sp.pprint(C)\n", "\n", "print('Vetor gravitacional G(q):')\n", "sp.pprint(G)\n", "\n", "print('Equa\u00e7\u00f5es de movimento \u03c4 = M\u00b7q\u0308 + C + G:')\n", "sp.pprint(tau)\n"]}, {"cell_type": "markdown", "metadata": {}, "source": ["## 7. Exporta\u00e7\u00e3o simb\u00f3lica\n", "Use as subexpress\u00f5es (CSE) para gerar c\u00f3digo limpo para Simulink/S-Function:\n", "- `sympy.ccode` ou `sympy.printing` para exportar M, C, G e \u03c4.\n", "- Aproveite a lista de `cse_defs` para reutilizar subexpress\u00f5es e evitar recomputo na implementa\u00e7\u00e3o.\n"]}], "metadata": {"kernelspec": {"display_name": "Python 3", "language": "python", "name": "python3"}, "language_info": {"name": "python", "version": "3.10"}}, "nbformat": 4, "nbformat_minor": 5}
-=======
-{
- "cells": [
-  {
-   "cell_type": "markdown",
-   "metadata": {},
-   "source": [
-    "# Notebook de Cinemática e Dinâmica Simbólica em Python (Colab)\n",
-    "\n",
-    "Este notebook replica o fluxo do projeto original em MATLAB usando Python puro (SymPy) com aceleração opcional via JAX/TPU/GPU no Google Colab. Ele calcula, de forma simbólica, a cinemática direta e as equações de movimento (M, C, G) de um robô em cadeia aberta com quaisquer parâmetros DH e propriedades inerciais fornecidos.\n",
-    "\n",
-    "**Destaques**\n",
-    "- Construção simbólica com `sympy` (portável e rápida).\n",
-    "- Geração de funções numéricas (`numpy`, `jax`) para execução acelerada em GPU/TPU no Colab.\n",
-    "- Estrutura genérica: suporte a juntas revolutas e prismáticas, posições de centro de massa arbitrárias e tensores de inércia 3x3.\n",
-    "\n",
-    "> Basta preencher a célula de definição do robô com seus parâmetros (DH, massas, centros de massa e inércia) — inclusive os modelos ABB/SCARA do repositório — e executar as células na ordem.\n"
-   ]
-  },
-  {
-   "cell_type": "markdown",
-   "metadata": {},
-   "source": [
-    "## 1. Ambiente\n",
-    "Instala apenas o SymPy. O fluxo agora \u00e9 totalmente simb\u00f3lico, sem backend num\u00e9rico ou acelera\u00e7\u00e3o GPU/TPU.\n"
-   ]
-  },
-  {
-   "cell_type": "code",
-   "execution_count": null,
-   "metadata": {},
-   "outputs": [],
-   "source": [
-    "!pip -q install sympy > /dev/null\n"
-   ]
-  },
-  {
-   "cell_type": "markdown",
-   "metadata": {},
-   "source": [
-    "## 2. Importa\u00e7\u00f5es e utilidades\n"
-   ]
-  },
-  {
-   "cell_type": "code",
-   "execution_count": null,
-   "metadata": {},
-   "outputs": [],
-   "source": [
-    "import sympy as sp\n",
-    "from sympy import Matrix\n",
-    "from dataclasses import dataclass\n",
-    "from typing import List, Literal, Tuple\n",
-    "\n",
-    "sp.init_printing(use_latex='mathjax')\n"
-   ]
-  },
-  {
-   "cell_type": "markdown",
-   "metadata": {},
-   "source": [
-    "## 3. Estruturas de dados do rob\u00f4\n",
-    "\n",
-    "- `Joint`: tipo (revoluta ou prism\u00e1tica) e \u00edndice do par\u00e2metro vari\u00e1vel.\n",
-    "- `Link`: par\u00e2metros DH modificados, massa, centro de massa (em coordenadas do elo) e tensor de in\u00e9rcia (no frame do elo).\n",
-    "- `RobotModel`: cont\u00e9m a lista de elos e a gravidade.\n"
-   ]
-  },
-  {
-   "cell_type": "code",
-   "execution_count": null,
-   "metadata": {},
-   "outputs": [],
-   "source": [
-    "JointType = Literal['R', 'P']\n",
-    "\n",
-    "\n",
-    "@dataclass\n",
-    "class Joint:\n",
-    "    joint_type: JointType\n",
-    "    theta: sp.Symbol\n",
-    "    d: sp.Symbol\n",
-    "    a: sp.Symbol\n",
-    "    alpha: sp.Symbol\n",
-    "\n",
-    "\n",
-    "@dataclass\n",
-    "class Link:\n",
-    "    joint: Joint\n",
-    "    mass: sp.Symbol\n",
-    "    com: Matrix  # (3, 1)\n",
-    "    inertia: Matrix  # (3, 3) no frame do elo\n",
-    "\n",
-    "\n",
-    "@dataclass\n",
-    "class RobotModel:\n",
-    "    links: List[Link]\n",
-    "    gravity: Matrix\n",
-    "\n",
-    "    @property\n",
-    "    def dof(self) -> int:\n",
-    "        return len(self.links)\n"
-   ]
-  },
-  {
-   "cell_type": "markdown",
-   "metadata": {},
-   "source": [
-    "## 4. Fun\u00e7\u00f5es auxiliares\n",
-    "\n",
-    "Inclui gera\u00e7\u00e3o da matriz de transforma\u00e7\u00e3o homog\u00eanea, jacobianos de posi\u00e7\u00e3o/rota\u00e7\u00e3o e composi\u00e7\u00e3o das transforma\u00e7\u00f5es ao longo da cadeia.\n"
-   ]
-  },
-  {
-   "cell_type": "code",
-   "execution_count": null,
-   "metadata": {},
-   "outputs": [],
-   "source": [
-    "\ndef dh_transform(theta, d, a, alpha) -> Matrix:\n    ct, st = sp.cos(theta), sp.sin(theta)\n    ca, sa = sp.cos(alpha), sp.sin(alpha)\n    return Matrix([\n        [ct, -st * ca, st * sa, a * ct],\n        [st, ct * ca, -ct * sa, a * st],\n        [0, sa, ca, d],\n        [0, 0, 0, 1],\n    ])\n\n\ndef forward_kinematics(model: RobotModel) -> Tuple[List[Matrix], List[Matrix]]:\n    Ts, origins = [], [Matrix([0, 0, 0])]\n    T = sp.eye(4)\n    for link in model.links:\n        T = T * dh_transform(link.joint.theta, link.joint.d, link.joint.a, link.joint.alpha)\n        Ts.append(T)\n        origins.append(T[:3, 3])\n    return Ts, origins\n\n\ndef spatial_jacobians(model: RobotModel, Ts: List[Matrix], origins: List[Matrix]) -> Tuple[List[Matrix], List[Matrix]]:\n    z_axes = [Matrix([0, 0, 1])]\n    for T in Ts:\n        z_axes.append(T[:3, 2])\n\n    Jvs, Jws = [], []\n    for i, link in enumerate(model.links):\n        o_i = origins[i]\n        o_com = origins[i + 1] + Ts[i][:3, :3] * link.com\n        Jv_cols, Jw_cols = [], []\n        for j in range(model.dof):\n            z = z_axes[j]\n            o_j = origins[j]\n            if model.links[j].joint.joint_type == 'R':\n                Jv_cols.append(z.cross(o_com - o_j))\n                Jw_cols.append(z)\n            else:  # prism\u00e1tica\n                Jv_cols.append(z)\n                Jw_cols.append(Matrix([0, 0, 0]))\n        Jvs.append(Matrix.hstack(*Jv_cols))\n        Jws.append(Matrix.hstack(*Jw_cols))\n    return Jvs, Jws\n"
-   ]
-  },
-  {
-   "cell_type": "markdown",
-   "metadata": {},
-   "source": [
-    "## 5. Energia, matrizes M/C/G e equa\u00e7\u00f5es de movimento\n",
-    "\n",
-    "A seguir calculamos a energia cin\u00e9tica/potencial de cada elo e aplicamos Lagrange para obter `M(q)`, `C(q, q\u0307)` e `G(q)`, bem como o vetor de torques/for\u00e7as `\\tau`.\n"
-   ]
-  },
-  {
-   "cell_type": "code",
-   "execution_count": null,
-   "metadata": {},
-   "outputs": [],
-   "source": [
-    "\ndef dynamics(model: RobotModel, qs: List[sp.Symbol], dqs: List[sp.Symbol], ddqs: List[sp.Symbol]):\n    Ts, origins = forward_kinematics(model)\n    Jvs, Jws = spatial_jacobians(model, Ts, origins)\n\n    kinetic_terms = []\n    potential_terms = []\n    dq_vec = Matrix(dqs)\n\n    for i, link in enumerate(model.links):\n        R = Ts[i][:3, :3]\n        v = Jvs[i] * dq_vec\n        w = Jws[i] * dq_vec\n        I_world = R * link.inertia * R.T\n        kinetic_terms.append(0.5 * link.mass * (v.T * v)[0] + 0.5 * (w.T * I_world * w)[0])\n        potential_terms.append(link.mass * model.gravity.dot(origins[i + 1] + R * link.com))\n\n    L = sp.together(sp.Add(*kinetic_terms) - sp.Add(*potential_terms))\n\n    tau_terms = []\n    for q, dq, ddq in zip(qs, dqs, ddqs):\n        dL_dq = sp.diff(L, q)\n        dL_ddq = sp.diff(L, dq)\n        d_dt_dL_ddq = sum(sp.diff(dL_ddq, q_var) * dq_var for q_var, dq_var in zip(qs, dqs))\n        d_dt_dL_ddq += sum(sp.diff(dL_ddq, dq_var) * ddq_var for dq_var, ddq_var in zip(dqs, ddqs))\n        tau_terms.append(d_dt_dL_ddq - dL_dq)\n\n    tau_raw = Matrix(tau_terms)\n    M_raw = tau_raw.jacobian(ddqs)\n    zero_dd = {dd: 0 for dd in ddqs}\n    zero_d = {dq: 0 for dq in dqs}\n    Cg_raw = tau_raw.xreplace(zero_dd)\n    C_raw = Cg_raw - Cg_raw.xreplace(zero_d)\n    G_raw = Cg_raw.xreplace(zero_d)\n\n    # Otimiza a forma simb\u00f3lica com CSE para reduzir subexpress\u00f5es repetidas\n    replacements, reduced_exprs = sp.cse([M_raw, C_raw, G_raw, tau_raw], optimizations='basic')\n    M_opt, C_opt, G_opt, tau_opt = (sp.Matrix(expr) if hasattr(expr, 'shape') else expr for expr in reduced_exprs)\n    return replacements, M_opt, C_opt, G_opt, tau_opt\n"
-   ]
-  },
-  {
-   "cell_type": "markdown",
-   "metadata": {},
-   "source": [
-    "## 6. Exemplo: manipulador de 3 DOF (revoluto)\n",
-    "\n",
-    "Preencha a c\u00e9lula abaixo com os par\u00e2metros do seu rob\u00f4. Para usar os dados do ABB ou SCARA, basta adaptar a lista `links` com os DH, massas, centros de massa e in\u00e9rcias exportados do MATLAB.\n"
-   ]
-  },
-  {
-   "cell_type": "code",
-   "execution_count": null,
-   "metadata": {},
-   "outputs": [],
-   "source": [
-    "\n    # Vari\u00e1veis generalizadas\n    q1, q2, q3 = sp.symbols('q1 q2 q3', real=True)\n    dq1, dq2, dq3 = sp.symbols('dq1 dq2 dq3', real=True)\n    ddq1, ddq2, ddq3 = sp.symbols('ddq1 ddq2 ddq3', real=True)\n\n    # Par\u00e2metros DH (theta, d, a, alpha) com juntas revolutas\n    a1, a2, a3, d1, d2, d3, alpha1, alpha2, alpha3 = sp.symbols('a1 a2 a3 d1 d2 d3 alpha1 alpha2 alpha3', real=True)\n    m1, m2, m3 = sp.symbols('m1 m2 m3', positive=True, real=True)\n    lx2, lx3, lz1 = sp.symbols('lx2 lx3 lz1', real=True)\n    Ixx1, Iyy1, Izz1, Ixx2, Iyy2, Izz2, Ixx3, Iyy3, Izz3 = sp.symbols('Ixx1 Iyy1 Izz1 Ixx2 Iyy2 Izz2 Ixx3 Iyy3 Izz3', real=True)\n    g = sp.symbols('g', positive=True, real=True)\n\n    link1 = Link(\n        Joint('R', q1, d1, a1, alpha1),\n        mass=m1,\n        com=Matrix([0, 0, lz1]),\n        inertia=sp.diag(Ixx1, Iyy1, Izz1),\n    )\n\n    link2 = Link(\n        Joint('R', q2, d2, a2, alpha2),\n        mass=m2,\n        com=Matrix([lx2, 0, 0]),\n        inertia=sp.diag(Ixx2, Iyy2, Izz2),\n    )\n\n    link3 = Link(\n        Joint('R', q3, d3, a3, alpha3),\n        mass=m3,\n        com=Matrix([lx3, 0, 0]),\n        inertia=sp.diag(Ixx3, Iyy3, Izz3),\n    )\n\n    robot = RobotModel(\n        links=[link1, link2, link3],\n        gravity=Matrix([0, 0, -g]),\n    )\n\n    cse_defs, M, C, G, tau = dynamics(robot, [q1, q2, q3], [dq1, dq2, dq3], [ddq1, ddq2, ddq3])\n\n    print('Subexpress\u00f5es comuns (CSE):')\n    for sym, expr in cse_defs:\n        print(f\"  {sym} = {expr}\")\n\n    print('\nMatriz de in\u00e9rcia M(q):')\n    sp.pprint(M)\n\n    print('\nMatriz de Coriolis/Centr\u00edfuga C(q,q\u0307):')\n    sp.pprint(C)\n\n    print('\nVetor gravitacional G(q):')\n    sp.pprint(G)\n\n    print('\nEqua\u00e7\u00f5es de movimento \u03c4 = M\u00b7q\u0308 + C + G:')\n    sp.pprint(tau)\n"
-   ]
-  },
-  {
-   "cell_type": "markdown",
-   "metadata": {},
-   "source": [
-    "## 7. Exporta\u00e7\u00e3o simb\u00f3lica\n",
-    "Use as subexpress\u00f5es (CSE) para gerar c\u00f3digo limpo para Simulink/S-Function:\n",
-    "- `sympy.ccode` ou `sympy.printing` para exportar M, C, G e \u03c4.\n",
-    "- Aproveite a lista de `cse_defs` para reutilizar subexpress\u00f5es e evitar recomputo na implementa\u00e7\u00e3o.\n"
-   ]
-  }
- ],
- "metadata": {
-  "kernelspec": {
-   "display_name": "Python 3",
-   "language": "python",
-   "name": "python3"
-  },
-  "language_info": {
-   "name": "python",
-   "version": "3.10"
-  }
- },
- "nbformat": 4,
- "nbformat_minor": 5
-}
->>>>>>> 1ca0c021
+{"cells": [{"cell_type": "markdown", "metadata": {}, "source": ["# Notebook de Cinem\u00e1tica e Din\u00e2mica Simb\u00f3lica em Python (Colab)\n", "\n", "Este notebook replica o fluxo do projeto original em MATLAB usando apenas Python (SymPy). Ele calcula, de forma simb\u00f3lica, a cinem\u00e1tica direta e as equa\u00e7\u00f5es de movimento (M, C, G) de um rob\u00f4 em cadeia aberta com quaisquer par\u00e2metros DH e propriedades inerciais fornecidos.\n", "\n", "**Destaques**\n", "- Constru\u00e7\u00e3o 100% simb\u00f3lica com `sympy`.\n", "- Dire\u00e7\u00f5es de eixos configur\u00e1veis: forne\u00e7a uma lista de caracteres (por exemplo, `['z', 'y', 'y', 'z', ...]`) para indicar o eixo de rota\u00e7\u00e3o ou deslocamento de cada junta.\n", "- Estrutura gen\u00e9rica: suporte a juntas revolutas ou prism\u00e1ticas, posi\u00e7\u00f5es de centro de massa arbitr\u00e1rias e tensores de in\u00e9rcia 3x3.\n", "\n", "> Preencha a c\u00e9lula de defini\u00e7\u00e3o do rob\u00f4 com seus par\u00e2metros (DH, massas, centros de massa e in\u00e9rcia) e o vetor de eixos (x/y/z) \u2014 inclusive para modelos ABB/SCARA \u2014 e execute as c\u00e9lulas na ordem.\n"]}, {"cell_type": "markdown", "metadata": {}, "source": ["## 1. Ambiente\n", "Instala apenas o SymPy. O fluxo agora \u00e9 totalmente simb\u00f3lico, sem backend num\u00e9rico ou acelera\u00e7\u00e3o GPU/TPU.\n"]}, {"cell_type": "code", "execution_count": null, "metadata": {}, "outputs": [], "source": ["!pip -q install sympy > /dev/null\n"]}, {"cell_type": "markdown", "metadata": {}, "source": ["## 2. Importa\u00e7\u00f5es e utilidades\n"]}, {"cell_type": "code", "execution_count": null, "metadata": {}, "outputs": [], "source": ["import sympy as sp\n", "from sympy import Matrix\n", "from dataclasses import dataclass\n", "from typing import List, Literal, Tuple\n", "\n", "sp.init_printing(use_latex='mathjax')\n"]}, {"cell_type": "markdown", "metadata": {}, "source": ["## 3. Estruturas de dados do rob\u00f4\n", "\n", "- `Joint`: tipo (revoluta ou prism\u00e1tica), eixo de movimento (`x`, `y` ou `z`) e \u00edndice do par\u00e2metro vari\u00e1vel.\n", "- `Link`: par\u00e2metros DH modificados, massa, centro de massa (em coordenadas do elo) e tensor de in\u00e9rcia (no frame do elo).\n", "- `RobotModel`: cont\u00e9m a lista de elos e a gravidade.\n"]}, {"cell_type": "code", "execution_count": null, "metadata": {}, "outputs": [], "source": ["\n", "JointType = Literal['R', 'P']\n", "AxisType = Literal['x', 'y', 'z']\n", "\n", "\n", "@dataclass\n", "class Joint:\n", "    joint_type: JointType\n", "    theta: sp.Symbol\n", "    d: sp.Symbol\n", "    a: sp.Symbol\n", "    alpha: sp.Symbol\n", "    axis: AxisType = 'z'  # dire\u00e7\u00e3o do movimento (rota\u00e7\u00e3o ou transla\u00e7\u00e3o)\n", "\n", "\n", "@dataclass\n", "class Link:\n", "    joint: Joint\n", "    mass: sp.Symbol\n", "    com: Matrix  # (3, 1)\n", "    inertia: Matrix  # (3, 3) no frame do elo\n", "\n", "\n", "@dataclass\n", "class RobotModel:\n", "    links: List[Link]\n", "    gravity: Matrix\n", "\n", "    @property\n", "    def dof(self) -> int:\n", "        return len(self.links)\n"]}, {"cell_type": "markdown", "metadata": {}, "source": ["## 4. Fun\u00e7\u00f5es auxiliares\n", "\n", "Inclui gera\u00e7\u00e3o da matriz de transforma\u00e7\u00e3o homog\u00eanea, jacobianos de posi\u00e7\u00e3o/rota\u00e7\u00e3o (agora usando o eixo configurado de cada junta) e composi\u00e7\u00e3o das transforma\u00e7\u00f5es ao longo da cadeia.\n"]}, {"cell_type": "code", "execution_count": null, "metadata": {}, "outputs": [], "source": ["\n", "\n", "def dh_transform(theta, d, a, alpha) -> Matrix:\n", "    ct, st = sp.cos(theta), sp.sin(theta)\n", "    ca, sa = sp.cos(alpha), sp.sin(alpha)\n", "    return Matrix([\n", "        [ct, -st * ca, st * sa, a * ct],\n", "        [st, ct * ca, -ct * sa, a * st],\n", "        [0, sa, ca, d],\n", "        [0, 0, 0, 1],\n", "    ])\n", "\n", "\n", "def axis_from_char(rotation: Matrix, axis: AxisType) -> Matrix:\n", "    idx = {'x': 0, 'y': 1, 'z': 2}[axis]\n", "    return rotation[:, idx]\n", "\n", "\n", "def validate_axes(axes: List[AxisType], dof: int) -> List[AxisType]:\n", "    if len(axes) != dof:\n", "        raise ValueError(f\"Esperam-se {dof} eixos (x/y/z), mas recebi {len(axes)}.\")\n", "    invalid = [a for a in axes if a not in ('x', 'y', 'z')]\n", "    if invalid:\n", "        raise ValueError(f\"Eixos inv\u00e1lidos: {invalid}. Use apenas x, y ou z.\")\n", "    return axes\n", "\n", "\n", "def forward_kinematics(model: RobotModel) -> Tuple[List[Matrix], List[Matrix]]:\n", "    Ts, origins = [], [Matrix([0, 0, 0])]\n", "    T = sp.eye(4)\n", "    for link in model.links:\n", "        T = T * dh_transform(link.joint.theta, link.joint.d, link.joint.a, link.joint.alpha)\n", "        Ts.append(T)\n", "        origins.append(T[:3, 3])\n", "    return Ts, origins\n", "\n", "\n", "def spatial_jacobians(model: RobotModel, Ts: List[Matrix], origins: List[Matrix]) -> Tuple[List[Matrix], List[Matrix]]:\n", "    motion_axes = []\n", "    for j, link in enumerate(model.links):\n", "        R_prev = sp.eye(3) if j == 0 else Ts[j - 1][:3, :3]\n", "        motion_axes.append(axis_from_char(R_prev, link.joint.axis))\n", "\n", "    Jvs, Jws = [], []\n", "    for i, link in enumerate(model.links):\n", "        o_i = origins[i]\n", "        o_com = origins[i + 1] + Ts[i][:3, :3] * link.com\n", "        Jv_cols, Jw_cols = [], []\n", "        for j in range(model.dof):\n", "            axis_vec = motion_axes[j]\n", "            o_j = origins[j]\n", "            if model.links[j].joint.joint_type == 'R':\n", "                Jv_cols.append(axis_vec.cross(o_com - o_j))\n", "                Jw_cols.append(axis_vec)\n", "            else:  # prism\u00e1tica\n", "                Jv_cols.append(axis_vec)\n", "                Jw_cols.append(Matrix([0, 0, 0]))\n", "        Jvs.append(Matrix.hstack(*Jv_cols))\n", "        Jws.append(Matrix.hstack(*Jw_cols))\n", "    return Jvs, Jws\n"]}, {"cell_type": "markdown", "metadata": {}, "source": ["## 5. Energia, matrizes M/C/G e equa\u00e7\u00f5es de movimento\n", "\n", "Calculamos a energia cin\u00e9tica/potencial de cada elo e aplicamos Lagrange para obter `M(q)`, `C(q, q\u0307)` e `G(q)`, bem como o vetor de torques/for\u00e7as `\\tau`.\n"]}, {"cell_type": "code", "execution_count": null, "metadata": {}, "outputs": [], "source": ["\ndef dynamics(model: RobotModel, qs: List[sp.Symbol], dqs: List[sp.Symbol], ddqs: List[sp.Symbol]):\n    Ts, origins = forward_kinematics(model)\n    Jvs, Jws = spatial_jacobians(model, Ts, origins)\n\n    kinetic_terms = []\n    potential_terms = []\n    dq_vec = Matrix(dqs)\n\n    for i, link in enumerate(model.links):\n        R = Ts[i][:3, :3]\n        v = Jvs[i] * dq_vec\n        w = Jws[i] * dq_vec\n        I_world = R * link.inertia * R.T\n        kinetic_terms.append(0.5 * link.mass * (v.T * v)[0] + 0.5 * (w.T * I_world * w)[0])\n        potential_terms.append(link.mass * model.gravity.dot(origins[i + 1] + R * link.com))\n\n    L = sp.together(sp.Add(*kinetic_terms) - sp.Add(*potential_terms))\n\n    tau_terms = []\n    for q, dq, ddq in zip(qs, dqs, ddqs):\n        dL_dq = sp.diff(L, q)\n        dL_ddq = sp.diff(L, dq)\n        d_dt_dL_ddq = sum(sp.diff(dL_ddq, q_var) * dq_var for q_var, dq_var in zip(qs, dqs))\n        d_dt_dL_ddq += sum(sp.diff(dL_ddq, dq_var) * ddq_var for dq_var, ddq_var in zip(dqs, ddqs))\n        tau_terms.append(d_dt_dL_ddq - dL_dq)\n\n    tau_raw = Matrix(tau_terms)\n    M_raw = tau_raw.jacobian(ddqs)\n    zero_dd = {dd: 0 for dd in ddqs}\n    zero_d = {dq: 0 for dq in dqs}\n    Cg_raw = tau_raw.xreplace(zero_dd)\n    C_raw = Cg_raw - Cg_raw.xreplace(zero_d)\n    G_raw = Cg_raw.xreplace(zero_d)\n\n    # Otimiza a forma simb\u00f3lica com CSE para reduzir subexpress\u00f5es repetidas\n    replacements, reduced_exprs = sp.cse([M_raw, C_raw, G_raw, tau_raw], optimizations='basic')\n    M_opt, C_opt, G_opt, tau_opt = (sp.Matrix(expr) if hasattr(expr, 'shape') else expr for expr in reduced_exprs)\n    return replacements, M_opt, C_opt, G_opt, tau_opt\n"]}, {"cell_type": "markdown", "metadata": {}, "source": ["## 6. Exemplo: manipulador de 3 DOF (revoluto)\n", "\n", "Preencha a c\u00e9lula abaixo com os par\u00e2metros do seu rob\u00f4 e o vetor de eixos (ex.: `['z', 'y', 'y']`). Para usar os dados do ABB ou SCARA, basta adaptar a lista `links` com os DH, massas, centros de massa e in\u00e9rcias exportados do MATLAB.\n"]}, {"cell_type": "code", "execution_count": null, "metadata": {}, "outputs": [], "source": ["\n", "# Vari\u00e1veis generalizadas\n", "q1, q2, q3 = sp.symbols('q1 q2 q3', real=True)\n", "dq1, dq2, dq3 = sp.symbols('dq1 dq2 dq3', real=True)\n", "ddq1, ddq2, ddq3 = sp.symbols('ddq1 ddq2 ddq3', real=True)\n", "\n", "# Par\u00e2metros DH (theta, d, a, alpha) com juntas revolutas\n", "# Escolha o eixo de cada junta (rotacional ou prism\u00e1tica) com caracteres x/y/z\n", "axes = validate_axes(['z', 'y', 'y'], 3)  # ex.: ['z','y','y','z','y','z'] para 6 DOF\n", "\n", "# Assumptions f\u00edsicas\n", "params = sp.symbols(\n", "    'a1 a2 a3 d1 d2 d3 alpha1 alpha2 alpha3 '\n", "    'm1 m2 m3 lx2 lx3 lz1 '\n", "    'Ixx1 Iyy1 Izz1 Ixx2 Iyy2 Izz2 Ixx3 Iyy3 Izz3 g',\n", "    real=True,\n", ")\n", "(\n", "    a1, a2, a3,\n", "    d1, d2, d3,\n", "    alpha1, alpha2, alpha3,\n", "    m1, m2, m3,\n", "    lx2, lx3, lz1,\n", "    Ixx1, Iyy1, Izz1,\n", "    Ixx2, Iyy2, Izz2,\n", "    Ixx3, Iyy3, Izz3,\n", "    g,\n", ") = params\n", "\n", "m1, m2, m3 = [p for p in (m1, m2, m3)]\n", "Izz1, Izz2, Izz3 = [sp.symbols(n, real=True, positive=True) for n in ['Izz1', 'Izz2', 'Izz3']]\n", "\n", "link1 = Link(\n", "    Joint('R', q1, d1, a1, alpha1, axis=axes[0]),\n", "    mass=m1,\n", "    com=Matrix([0, 0, lz1]),\n", "    inertia=sp.diag(Ixx1, Iyy1, Izz1),\n", ")\n", "\n", "link2 = Link(\n", "    Joint('R', q2, d2, a2, alpha2, axis=axes[1]),\n", "    mass=m2,\n", "    com=Matrix([lx2, 0, 0]),\n", "    inertia=sp.diag(Ixx2, Iyy2, Izz2),\n", ")\n", "\n", "link3 = Link(\n", "    Joint('R', q3, d3, a3, alpha3, axis=axes[2]),\n", "    mass=m3,\n", "    com=Matrix([lx3, 0, 0]),\n", "    inertia=sp.diag(Ixx3, Iyy3, Izz3),\n", ")\n", "\n", "robot = RobotModel(\n", "    links=[link1, link2, link3],\n", "    gravity=Matrix([0, 0, -g]),\n", ")\n", "\n", "cse_defs, M, C, G, tau = dynamics(robot, [q1, q2, q3], [dq1, dq2, dq3], [ddq1, ddq2, ddq3])\n", "\n", "print('Subexpress\u00f5es comuns (CSE):')\n", "for sym, expr in cse_defs:\n", "    print(f\"  {sym} = {expr}\")\n", "\n", "print('Matriz de in\u00e9rcia M(q):')\n", "sp.pprint(M)\n", "\n", "print('Matriz de Coriolis/Centr\u00edfuga C(q,q\u0307):')\n", "sp.pprint(C)\n", "\n", "print('Vetor gravitacional G(q):')\n", "sp.pprint(G)\n", "\n", "print('Equa\u00e7\u00f5es de movimento \u03c4 = M\u00b7q\u0308 + C + G:')\n", "sp.pprint(tau)\n"]}, {"cell_type": "markdown", "metadata": {}, "source": ["## 7. Exporta\u00e7\u00e3o simb\u00f3lica\n", "Use as subexpress\u00f5es (CSE) para gerar c\u00f3digo limpo para Simulink/S-Function:\n", "- `sympy.ccode` ou `sympy.printing` para exportar M, C, G e \u03c4.\n", "- Aproveite a lista de `cse_defs` para reutilizar subexpress\u00f5es e evitar recomputo na implementa\u00e7\u00e3o.\n"]}], "metadata": {"kernelspec": {"display_name": "Python 3", "language": "python", "name": "python3"}, "language_info": {"name": "python", "version": "3.10"}}, "nbformat": 4, "nbformat_minor": 5}