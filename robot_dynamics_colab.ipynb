--- conflicted
+++ resolved
@@ -4,18 +4,6 @@
    "cell_type": "markdown",
    "metadata": {},
    "source": [
-<<<<<<< HEAD
-    "# Notebook de Cinem\u00e1tica e Din\u00e2mica Simb\u00f3lica em Python (Colab)\n",
-    "\n",
-    "Este notebook replica o fluxo do projeto original em MATLAB usando Python puro (SymPy) com acelera\u00e7\u00e3o opcional via JAX/TPU/GPU no Google Colab. Ele calcula, de forma simb\u00f3lica, a cinem\u00e1tica direta e as equa\u00e7\u00f5es de movimento (M, C, G) de um rob\u00f4 em cadeia aberta com quaisquer par\u00e2metros DH e propriedades inerciais fornecidos.\n",
-    "\n",
-    "**Destaques**\n",
-    "- Constru\u00e7\u00e3o simb\u00f3lica com `sympy` (port\u00e1vel e r\u00e1pida).\n",
-    "- Gera\u00e7\u00e3o de fun\u00e7\u00f5es num\u00e9ricas (`numpy`, `jax`) para execu\u00e7\u00e3o acelerada em GPU/TPU no Colab.\n",
-    "- Estrutura gen\u00e9rica: suporte a juntas revolutas e prism\u00e1ticas, posi\u00e7\u00f5es de centro de massa arbitr\u00e1rias e tensores de in\u00e9rcia 3x3.\n",
-    "\n",
-    "> Basta preencher a c\u00e9lula de defini\u00e7\u00e3o do rob\u00f4 com seus par\u00e2metros (DH, massas, centros de massa e in\u00e9rcia) \u2014 inclusive os modelos ABB/SCARA do reposit\u00f3rio \u2014 e executar as c\u00e9lulas na ordem.\n"
-=======
     "# Notebook de Cinemática e Dinâmica Simbólica em Python (Colab)\n",
     "\n",
     "Este notebook replica o fluxo do projeto original em MATLAB usando Python puro (SymPy) com aceleração opcional via JAX/TPU/GPU no Google Colab. Ele calcula, de forma simbólica, a cinemática direta e as equações de movimento (M, C, G) de um robô em cadeia aberta com quaisquer parâmetros DH e propriedades inerciais fornecidos.\n",
@@ -26,7 +14,6 @@
     "- Estrutura genérica: suporte a juntas revolutas e prismáticas, posições de centro de massa arbitrárias e tensores de inércia 3x3.\n",
     "\n",
     "> Basta preencher a célula de definição do robô com seus parâmetros (DH, massas, centros de massa e inércia) — inclusive os modelos ABB/SCARA do repositório — e executar as células na ordem.\n"
->>>>>>> 032c0bdc
    ]
   },
   {
@@ -34,12 +21,7 @@
    "metadata": {},
    "source": [
     "## 1. Ambiente\n",
-<<<<<<< HEAD
     "Instala apenas o SymPy. O fluxo agora \u00e9 totalmente simb\u00f3lico, sem backend num\u00e9rico ou acelera\u00e7\u00e3o GPU/TPU.\n"
-=======
-    "\n",
-    "Instala SymPy e JAX (para aceleração opcional em GPU/TPU). Em Colab, o JAX já vem preparado para TPU; para GPU use o backend CUDA que o Colab disponibiliza.\n"
->>>>>>> 032c0bdc
    ]
   },
   {
@@ -48,22 +30,14 @@
    "metadata": {},
    "outputs": [],
    "source": [
-<<<<<<< HEAD
     "!pip -q install sympy > /dev/null\n"
-=======
-    "!pip -q install sympy jax jaxlib > /dev/null\n"
->>>>>>> 032c0bdc
    ]
   },
   {
    "cell_type": "markdown",
    "metadata": {},
    "source": [
-<<<<<<< HEAD
     "## 2. Importa\u00e7\u00f5es e utilidades\n"
-=======
-    "## 2. Importações e utilidades\n"
->>>>>>> 032c0bdc
    ]
   },
   {
@@ -84,19 +58,11 @@
    "cell_type": "markdown",
    "metadata": {},
    "source": [
-<<<<<<< HEAD
     "## 3. Estruturas de dados do rob\u00f4\n",
     "\n",
     "- `Joint`: tipo (revoluta ou prism\u00e1tica) e \u00edndice do par\u00e2metro vari\u00e1vel.\n",
     "- `Link`: par\u00e2metros DH modificados, massa, centro de massa (em coordenadas do elo) e tensor de in\u00e9rcia (no frame do elo).\n",
     "- `RobotModel`: cont\u00e9m a lista de elos e a gravidade.\n"
-=======
-    "## 3. Estruturas de dados do robô\n",
-    "\n",
-    "- `Joint`: tipo (revoluta ou prismática) e índice do parâmetro variável.\n",
-    "- `Link`: parâmetros DH modificados, massa, centro de massa (em coordenadas do elo) e tensor de inércia (no frame do elo).\n",
-    "- `RobotModel`: contém a lista de elos e a gravidade.\n"
->>>>>>> 032c0bdc
    ]
   },
   {
@@ -139,15 +105,9 @@
    "cell_type": "markdown",
    "metadata": {},
    "source": [
-<<<<<<< HEAD
     "## 4. Fun\u00e7\u00f5es auxiliares\n",
     "\n",
     "Inclui gera\u00e7\u00e3o da matriz de transforma\u00e7\u00e3o homog\u00eanea, jacobianos de posi\u00e7\u00e3o/rota\u00e7\u00e3o e composi\u00e7\u00e3o das transforma\u00e7\u00f5es ao longo da cadeia.\n"
-=======
-    "## 4. Funções auxiliares\n",
-    "\n",
-    "Inclui geração da matriz de transformação homogênea, jacobianos de posição/rotação e composição das transformações ao longo da cadeia.\n"
->>>>>>> 032c0bdc
    ]
   },
   {
@@ -156,71 +116,16 @@
    "metadata": {},
    "outputs": [],
    "source": [
-<<<<<<< HEAD
     "\ndef dh_transform(theta, d, a, alpha) -> Matrix:\n    ct, st = sp.cos(theta), sp.sin(theta)\n    ca, sa = sp.cos(alpha), sp.sin(alpha)\n    return Matrix([\n        [ct, -st * ca, st * sa, a * ct],\n        [st, ct * ca, -ct * sa, a * st],\n        [0, sa, ca, d],\n        [0, 0, 0, 1],\n    ])\n\n\ndef forward_kinematics(model: RobotModel) -> Tuple[List[Matrix], List[Matrix]]:\n    Ts, origins = [], [Matrix([0, 0, 0])]\n    T = sp.eye(4)\n    for link in model.links:\n        T = T * dh_transform(link.joint.theta, link.joint.d, link.joint.a, link.joint.alpha)\n        Ts.append(T)\n        origins.append(T[:3, 3])\n    return Ts, origins\n\n\ndef spatial_jacobians(model: RobotModel, Ts: List[Matrix], origins: List[Matrix]) -> Tuple[List[Matrix], List[Matrix]]:\n    z_axes = [Matrix([0, 0, 1])]\n    for T in Ts:\n        z_axes.append(T[:3, 2])\n\n    Jvs, Jws = [], []\n    for i, link in enumerate(model.links):\n        o_i = origins[i]\n        o_com = origins[i + 1] + Ts[i][:3, :3] * link.com\n        Jv_cols, Jw_cols = [], []\n        for j in range(model.dof):\n            z = z_axes[j]\n            o_j = origins[j]\n            if model.links[j].joint.joint_type == 'R':\n                Jv_cols.append(z.cross(o_com - o_j))\n                Jw_cols.append(z)\n            else:  # prism\u00e1tica\n                Jv_cols.append(z)\n                Jw_cols.append(Matrix([0, 0, 0]))\n        Jvs.append(Matrix.hstack(*Jv_cols))\n        Jws.append(Matrix.hstack(*Jw_cols))\n    return Jvs, Jws\n"
-=======
-    "def dh_transform(theta, d, a, alpha) -> Matrix:\n",
-    "    ct, st = sp.cos(theta), sp.sin(theta)\n",
-    "    ca, sa = sp.cos(alpha), sp.sin(alpha)\n",
-    "    return Matrix([\n",
-    "        [ct, -st * ca, st * sa, a * ct],\n",
-    "        [st, ct * ca, -ct * sa, a * st],\n",
-    "        [0, sa, ca, d],\n",
-    "        [0, 0, 0, 1],\n",
-    "    ])\n",
-    "\n",
-    "\n",
-    "def forward_kinematics(model: RobotModel) -> Tuple[List[Matrix], List[Matrix]]:\n",
-    "    Ts, origins = [], [Matrix([0, 0, 0])]\n",
-    "    T = sp.eye(4)\n",
-    "    for link in model.links:\n",
-    "        T = T * dh_transform(link.joint.theta, link.joint.d, link.joint.a, link.joint.alpha)\n",
-    "        Ts.append(T)\n",
-    "        origins.append(T[:3, 3])\n",
-    "    return Ts, origins\n",
-    "\n",
-    "\n",
-    "def spatial_jacobians(model: RobotModel, origins: List[Matrix]) -> Tuple[List[Matrix], List[Matrix]]:\n",
-    "    Ts, _ = forward_kinematics(model)\n",
-    "    z_axes = [Matrix([0, 0, 1])]\n",
-    "    R = sp.eye(3)\n",
-    "    for T in Ts:\n",
-    "        R = T[:3, :3]\n",
-    "        z_axes.append(R[:, 2])\n",
-    "\n",
-    "    Jvs, Jws = [], []\n",
-    "    for i, link in enumerate(model.links):\n",
-    "        o_i = origins[i]\n",
-    "        o_com = origins[i + 1] + Ts[i][:3, :3] * link.com\n",
-    "        Jv_cols, Jw_cols = [], []\n",
-    "        for j in range(model.dof):\n",
-    "            z = z_axes[j]\n",
-    "            o_j = origins[j]\n",
-    "            if model.links[j].joint.joint_type == 'R':\n",
-    "                Jv_cols.append(z.cross(o_com - o_j))\n",
-    "                Jw_cols.append(z)\n",
-    "            else:  # prismática\n",
-    "                Jv_cols.append(z)\n",
-    "                Jw_cols.append(Matrix([0, 0, 0]))\n",
-    "        Jvs.append(Matrix.hstack(*Jv_cols))\n",
-    "        Jws.append(Matrix.hstack(*Jw_cols))\n",
-    "    return Jvs, Jws\n"
->>>>>>> 032c0bdc
    ]
   },
   {
    "cell_type": "markdown",
    "metadata": {},
    "source": [
-<<<<<<< HEAD
     "## 5. Energia, matrizes M/C/G e equa\u00e7\u00f5es de movimento\n",
     "\n",
     "A seguir calculamos a energia cin\u00e9tica/potencial de cada elo e aplicamos Lagrange para obter `M(q)`, `C(q, q\u0307)` e `G(q)`, bem como o vetor de torques/for\u00e7as `\\tau`.\n"
-=======
-    "## 5. Energia, matrizes M/C/G e equações de movimento\n",
-    "\n",
-    "A seguir calculamos a energia cinética/potencial de cada elo e aplicamos Lagrange para obter `M(q)`, `C(q, q̇)` e `G(q)`, bem como o vetor de torques/forças `\\tau`.\n"
->>>>>>> 032c0bdc
    ]
   },
   {
@@ -229,38 +134,7 @@
    "metadata": {},
    "outputs": [],
    "source": [
-<<<<<<< HEAD
     "\ndef dynamics(model: RobotModel, qs: List[sp.Symbol], dqs: List[sp.Symbol], ddqs: List[sp.Symbol]):\n    Ts, origins = forward_kinematics(model)\n    Jvs, Jws = spatial_jacobians(model, Ts, origins)\n\n    kinetic_terms = []\n    potential_terms = []\n    dq_vec = Matrix(dqs)\n\n    for i, link in enumerate(model.links):\n        R = Ts[i][:3, :3]\n        v = Jvs[i] * dq_vec\n        w = Jws[i] * dq_vec\n        I_world = R * link.inertia * R.T\n        kinetic_terms.append(0.5 * link.mass * (v.T * v)[0] + 0.5 * (w.T * I_world * w)[0])\n        potential_terms.append(link.mass * model.gravity.dot(origins[i + 1] + R * link.com))\n\n    L = sp.together(sp.Add(*kinetic_terms) - sp.Add(*potential_terms))\n\n    tau_terms = []\n    for q, dq, ddq in zip(qs, dqs, ddqs):\n        dL_dq = sp.diff(L, q)\n        dL_ddq = sp.diff(L, dq)\n        d_dt_dL_ddq = sum(sp.diff(dL_ddq, q_var) * dq_var for q_var, dq_var in zip(qs, dqs))\n        d_dt_dL_ddq += sum(sp.diff(dL_ddq, dq_var) * ddq_var for dq_var, ddq_var in zip(dqs, ddqs))\n        tau_terms.append(d_dt_dL_ddq - dL_dq)\n\n    tau_raw = Matrix(tau_terms)\n    M_raw = tau_raw.jacobian(ddqs)\n    zero_dd = {dd: 0 for dd in ddqs}\n    zero_d = {dq: 0 for dq in dqs}\n    Cg_raw = tau_raw.xreplace(zero_dd)\n    C_raw = Cg_raw - Cg_raw.xreplace(zero_d)\n    G_raw = Cg_raw.xreplace(zero_d)\n\n    # Otimiza a forma simb\u00f3lica com CSE para reduzir subexpress\u00f5es repetidas\n    replacements, reduced_exprs = sp.cse([M_raw, C_raw, G_raw, tau_raw], optimizations='basic')\n    M_opt, C_opt, G_opt, tau_opt = (sp.Matrix(expr) if hasattr(expr, 'shape') else expr for expr in reduced_exprs)\n    return replacements, M_opt, C_opt, G_opt, tau_opt\n"
-=======
-    "def dynamics(model: RobotModel, qs: List[sp.Symbol], dqs: List[sp.Symbol], ddqs: List[sp.Symbol]):\n",
-    "    Ts, origins = forward_kinematics(model)\n",
-    "    Jvs, Jws = spatial_jacobians(model, origins)\n",
-    "\n",
-    "    K, U = 0, 0\n",
-    "    for i, link in enumerate(model.links):\n",
-    "        R = Ts[i][:3, :3]\n",
-    "        v = Jvs[i] * Matrix(dqs)\n",
-    "        w = Jws[i] * Matrix(dqs)\n",
-    "        I_world = R * link.inertia * R.T\n",
-    "        K += sp.simplify(0.5 * link.mass * (v.T * v)[0] + 0.5 * (w.T * I_world * w)[0])\n",
-    "        U += sp.simplify(link.mass * model.gravity.dot(origins[i + 1] + R * link.com))\n",
-    "\n",
-    "    L = K - U\n",
-    "\n",
-    "    tau = []\n",
-    "    for q, dq, ddq in zip(qs, dqs, ddqs):\n",
-    "        dL_dq = sp.diff(L, q)\n",
-    "        dL_ddq = sp.diff(L, dq)\n",
-    "        d_dt_dL_ddq = sum(sp.diff(dL_ddq, q_var) * dq_var for q_var, dq_var in zip(qs, dqs))\n",
-    "        tau.append(sp.simplify(d_dt_dL_ddq - dL_dq))\n",
-    "\n",
-    "    tau = Matrix(tau)\n",
-    "    M = tau.jacobian(ddqs)\n",
-    "    Cg = tau.subs({dd: 0 for dd in ddqs})\n",
-    "    C = Cg - Cg.subs({dq: 0 for dq in dqs})\n",
-    "    G = Cg.subs({dq: 0 for dq in dqs})\n",
-    "    return sp.simplify(M), sp.simplify(C), sp.simplify(G), sp.simplify(tau)\n"
->>>>>>> 032c0bdc
    ]
   },
   {
@@ -269,11 +143,7 @@
    "source": [
     "## 6. Exemplo: manipulador de 3 DOF (revoluto)\n",
     "\n",
-<<<<<<< HEAD
     "Preencha a c\u00e9lula abaixo com os par\u00e2metros do seu rob\u00f4. Para usar os dados do ABB ou SCARA, basta adaptar a lista `links` com os DH, massas, centros de massa e in\u00e9rcias exportados do MATLAB.\n"
-=======
-    "Preencha a célula abaixo com os parâmetros do seu robô. Para usar os dados do ABB ou SCARA, basta adaptar a lista `links` com os DH, massas, centros de massa e inércias exportados do MATLAB.\n"
->>>>>>> 032c0bdc
    ]
   },
   {
@@ -282,106 +152,17 @@
    "metadata": {},
    "outputs": [],
    "source": [
-<<<<<<< HEAD
     "\n    # Vari\u00e1veis generalizadas\n    q1, q2, q3 = sp.symbols('q1 q2 q3', real=True)\n    dq1, dq2, dq3 = sp.symbols('dq1 dq2 dq3', real=True)\n    ddq1, ddq2, ddq3 = sp.symbols('ddq1 ddq2 ddq3', real=True)\n\n    # Par\u00e2metros DH (theta, d, a, alpha) com juntas revolutas\n    a1, a2, a3, d1, d2, d3, alpha1, alpha2, alpha3 = sp.symbols('a1 a2 a3 d1 d2 d3 alpha1 alpha2 alpha3', real=True)\n    m1, m2, m3 = sp.symbols('m1 m2 m3', positive=True, real=True)\n    lx2, lx3, lz1 = sp.symbols('lx2 lx3 lz1', real=True)\n    Ixx1, Iyy1, Izz1, Ixx2, Iyy2, Izz2, Ixx3, Iyy3, Izz3 = sp.symbols('Ixx1 Iyy1 Izz1 Ixx2 Iyy2 Izz2 Ixx3 Iyy3 Izz3', real=True)\n    g = sp.symbols('g', positive=True, real=True)\n\n    link1 = Link(\n        Joint('R', q1, d1, a1, alpha1),\n        mass=m1,\n        com=Matrix([0, 0, lz1]),\n        inertia=sp.diag(Ixx1, Iyy1, Izz1),\n    )\n\n    link2 = Link(\n        Joint('R', q2, d2, a2, alpha2),\n        mass=m2,\n        com=Matrix([lx2, 0, 0]),\n        inertia=sp.diag(Ixx2, Iyy2, Izz2),\n    )\n\n    link3 = Link(\n        Joint('R', q3, d3, a3, alpha3),\n        mass=m3,\n        com=Matrix([lx3, 0, 0]),\n        inertia=sp.diag(Ixx3, Iyy3, Izz3),\n    )\n\n    robot = RobotModel(\n        links=[link1, link2, link3],\n        gravity=Matrix([0, 0, -g]),\n    )\n\n    cse_defs, M, C, G, tau = dynamics(robot, [q1, q2, q3], [dq1, dq2, dq3], [ddq1, ddq2, ddq3])\n\n    print('Subexpress\u00f5es comuns (CSE):')\n    for sym, expr in cse_defs:\n        print(f\"  {sym} = {expr}\")\n\n    print('\nMatriz de in\u00e9rcia M(q):')\n    sp.pprint(M)\n\n    print('\nMatriz de Coriolis/Centr\u00edfuga C(q,q\u0307):')\n    sp.pprint(C)\n\n    print('\nVetor gravitacional G(q):')\n    sp.pprint(G)\n\n    print('\nEqua\u00e7\u00f5es de movimento \u03c4 = M\u00b7q\u0308 + C + G:')\n    sp.pprint(tau)\n"
-=======
-    "# Variáveis generalizadas\n",
-    "q1, q2, q3 = sp.symbols('q1 q2 q3')\n",
-    "dq1, dq2, dq3 = sp.symbols('dq1 dq2 dq3')\n",
-    "ddq1, ddq2, ddq3 = sp.symbols('ddq1 ddq2 ddq3')\n",
-    "\n",
-    "# Parâmetros DH (theta, d, a, alpha) com juntas revolutas\n",
-    "link1 = Link(\n",
-    "    Joint('R', q1, sp.Symbol('d1'), sp.Symbol('a1'), sp.Symbol('alpha1')),\n",
-    "    mass=sp.Symbol('m1'),\n",
-    "    com=Matrix([0, 0, sp.Symbol('lz1')]),\n",
-    "    inertia=sp.diag(*sp.symbols('Ixx1 Iyy1 Izz1')),\n",
-    ")\n",
-    "\n",
-    "link2 = Link(\n",
-    "    Joint('R', q2, sp.Symbol('d2'), sp.Symbol('a2'), sp.Symbol('alpha2')),\n",
-    "    mass=sp.Symbol('m2'),\n",
-    "    com=Matrix([sp.Symbol('lx2'), 0, 0]),\n",
-    "    inertia=sp.diag(*sp.symbols('Ixx2 Iyy2 Izz2')),\n",
-    ")\n",
-    "\n",
-    "link3 = Link(\n",
-    "    Joint('R', q3, sp.Symbol('d3'), sp.Symbol('a3'), sp.Symbol('alpha3')),\n",
-    "    mass=sp.Symbol('m3'),\n",
-    "    com=Matrix([sp.Symbol('lx3'), 0, 0]),\n",
-    "    inertia=sp.diag(*sp.symbols('Ixx3 Iyy3 Izz3')),\n",
-    ")\n",
-    "\n",
-    "robot = RobotModel(\n",
-    "    links=[link1, link2, link3],\n",
-    "    gravity=Matrix([0, 0, -sp.Symbol('g')]),\n",
-    ")\n",
-    "\n",
-    "M, C, G, tau = dynamics(robot, [q1, q2, q3], [dq1, dq2, dq3], [ddq1, ddq2, ddq3])\n",
-    "\n",
-    "print('Matriz de inércia M(q):')\n",
-    "sp.pprint(M)\n",
-    "\n",
-    "print('Matriz de Coriolis/Centrífuga C(q,q̇):')\n",
-    "sp.pprint(C)\n",
-    "\n",
-    "print('Vetor gravitacional G(q):')\n",
-    "sp.pprint(G)\n",
-    "\n",
-    "print('Equações de movimento τ = M·q̈ + C + G:')\n",
-    "sp.pprint(tau)\n"
->>>>>>> 032c0bdc
    ]
   },
   {
    "cell_type": "markdown",
    "metadata": {},
    "source": [
-<<<<<<< HEAD
     "## 7. Exporta\u00e7\u00e3o simb\u00f3lica\n",
     "Use as subexpress\u00f5es (CSE) para gerar c\u00f3digo limpo para Simulink/S-Function:\n",
     "- `sympy.ccode` ou `sympy.printing` para exportar M, C, G e \u03c4.\n",
     "- Aproveite a lista de `cse_defs` para reutilizar subexpress\u00f5es e evitar recomputo na implementa\u00e7\u00e3o.\n"
-=======
-    "## 7. Funções aceleradas (GPU/TPU com JAX)\n",
-    "\n",
-    "Use `sympy.lambdify` para gerar funções numéricas vetorizadas. No Colab, defina `backend='jax'` para executar em GPU/TPU sem mudar o restante do código.\n"
-   ]
-  },
-  {
-   "cell_type": "code",
-   "execution_count": null,
-   "metadata": {},
-   "outputs": [],
-   "source": [
-    "import os\n",
-    "import warnings\n",
-    "\n",
-    "# Suprime avisos de hugepages ao importar JAX em ambientes TPU/Colab\n",
-    "warnings.filterwarnings(\"ignore\", message=\"Transparent hugepages are not enabled.*\", category=UserWarning)\n",
-    "os.environ.setdefault('JAX_PLATFORMS', 'cpu')\n",
-    "\n",
-    "import numpy as np\n",
-    "import jax.numpy as jnp\n",
-    "from sympy.utilities.lambdify import lambdify\n",
-    "\n",
-    "# Exemplo: função para M(q) no backend JAX\n",
-    "params = (\n",
-    "    sp.symbols('a1 a2 a3 d1 d2 d3 alpha1 alpha2 alpha3'),\n",
-    "    sp.symbols('m1 m2 m3'),\n",
-    "    sp.symbols('lx2 lx3 lz1'),\n",
-    "    sp.symbols('Ixx1 Iyy1 Izz1 Ixx2 Iyy2 Izz2 Ixx3 Iyy3 Izz3'),\n",
-    "    sp.symbols('g'),\n",
-    ")\n",
-    "\n",
-    "flat_symbols = list(params[0] + params[1] + params[2] + params[3] + (params[4],)) + [q1, q2, q3]\n",
-    "M_func = lambdify(flat_symbols, M, modules='jax')\n",
-    "\n",
-    "# Avaliação numérica vetorizada (exemplo de chamada)\n",
-    "def inertia_numeric(values: dict):\n",
-    "    args = [values[s] for s in flat_symbols]\n",
-    "    return jnp.array(M_func(*args))\n"
->>>>>>> 032c0bdc
    ]
   }
  ],
