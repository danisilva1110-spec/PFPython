--- conflicted
+++ resolved
@@ -10,24 +10,14 @@
     Ts, origins = [], []
     T = Matrix.eye(4)
     for idx, link in enumerate(model.links):
-<<<<<<< HEAD
         origins.append(T[:3, 3].copy())
         T = T * dh_transform(link.joint.theta, link.joint.d, link.joint.a, link.joint.alpha)
         Ts.append(T.copy())
-=======
-        origins.append(T[:3, 3])
-        T = T * dh_transform(link.joint.theta, link.joint.d, link.joint.a, link.joint.alpha)
-        Ts.append(T)
->>>>>>> 74557794
         if debug:
             print(
                 f"[DEBUG][Cinemática] Elo {idx + 1}/{model.dof} concluído (origem: {origins[-1].T})"
             )
-<<<<<<< HEAD
     origins.append(T[:3, 3].copy())
-=======
-    origins.append(T[:3, 3])
->>>>>>> 74557794
     return Ts, origins
 
 
